--- conflicted
+++ resolved
@@ -18,10 +18,6 @@
 	"database/sql"
 	"fmt"
 	"net"
-<<<<<<< HEAD
-	"net/http"
-=======
->>>>>>> 2805faf7
 	"net/http/httptest"
 	"testing"
 
@@ -92,26 +88,7 @@
 
 // NewEnv sets up common resources for tests.
 func NewEnv(t *testing.T) *Env {
-<<<<<<< HEAD
-	hs := httptest.NewServer(http.HandlerFunc(func(w http.ResponseWriter, r *http.Request) {
-		if r.URL.Path == "/ct/v1/get-sth" {
-			fmt.Fprintf(w, `{"tree_size": %d, "timestamp": %d, "sha256_root_hash": "%s", "tree_head_signature": "%s"}`,
-				ValidSTHResponseTreeSize, int64(ValidSTHResponseTimestamp), ValidSTHResponseSHA256RootHash,
-				ValidSTHResponseTreeHeadSignature)
-			return
-		} else if r.URL.Path == "/ct/v1/add-json" {
-			w.Write([]byte(`{"sct_version":0,"id":"KHYaGJAn++880NYaAY12sFBXKcenQRvMvfYE9F1CYVM=","timestamp":1337,"extensions":"","signature":"BAMARjBEAiAIc21J5ZbdKZHw5wLxCP+MhBEsV5+nfvGyakOIv6FOvAIgWYMZb6Pw///uiNM7QTg2Of1OqmK1GbeGuEl9VJN8v8c="}`))
-			return
-		}
-		t.Fatalf("Incorrect URL path: %s", r.URL.Path)
-	}))
-
-	/*
-		hs := httptest.NewServer(http.HandlerFunc(func(w http.ResponseWriter, r *http.Request) {
-	*/
-=======
 	hs := ctutil.CtServer(t)
->>>>>>> 2805faf7
 	clus := integration.NewClusterV3(t, &integration.ClusterConfig{Size: clusterSize})
 	sqldb := NewDB(t)
 
